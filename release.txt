<<<<<<< HEAD
| OS         | Python 2.7 | Python 3.3 | Notes                                |
+------------+------------+------------+--------------------------------------+
| Windows    |     X      |            | Python(xy) with OpenJPEG 1.5.1.      |
|            |            |            | At least 25 tests should pass        |
+------------+------------+------------+--------------------------------------+
| Mac        |     X      |            | MacPorts with both OpenJPEG 1.5.1    |
|            |            |            | and OpenJPEG svn.  370 of 450 tests  |
|            |            |            | should pass.                         |
+------------+------------+------------+--------------------------------------+
| Mac        |            |     X      | MacPorts with both OpenJPEG 1.5.1    |
|            |            |            | and OpenJPEG svn.  390 of 450        |
|            |            |            | tests should pass.                   |
+------------+------------+------------+--------------------------------------+
| Raspberry  |     X      |            | Ships with only 1.3.  Should         |
|            |            |            | error out gracefully.                |
+------------+------------+------------+--------------------------------------+
| Fedora 17  |     X      |            | Ships with 1.4.  Should error out    |
|            |            |            | gracefully.                          |
+------------+------------+------------+--------------------------------------+
| Fedora 18  |            |     X      | Ships with 1.5.1.  Some tests        |
|            |            |            | should pass.                         |
+------------+------------+------------+--------------------------------------+

Pylint on entire package should be at least 0.95.
pep8 should be pass cleanly.
=======
| OS         | Python 2.7 | Python 3.3 | Notes                            |
+------------+------------+------------+----------------------------------+
| Windows    |     X      |            | Python(xy) with OpenJPEG 1.5.1.  |
|            |            |            | At least 155 of 444 tests should |
+------------+------------+------------+----------------------------------+
| Windows    |     X      |            | Python(xy) with OpenJPEG 1.5.1   |
|            |            |            | and OpenJPEG svn.  At least 282  |
|            |            |            | of 444 tests should pass.        |
+------------+------------+------------+----------------------------------+
| Mac        |     X      |            | MacPorts with both OpenJPEG 1.5.1|
|            |            |            | and OpenJPEG svn.  Maximum number|
|            |            |            | of tests should pass.            |
+------------+------------+------------+----------------------------------+
| Mac        |            |     X      | MacPorts with both OpenJPEG 1.5.1|
|            |            |            | and OpenJPEG svn.  Maximum number|
|            |            |            | of tests should pass.            |
+------------+------------+------------+----------------------------------+
| Raspberry  |     X      |            | Ships with only 1.3.  Should     |
|            |            |            | error out gracefully.            |
+------------+------------+------------+----------------------------------+
| Fedora 17  |     X      |            | Ships with 1.4.  Should error out|
|            |            |            | gracefully.                      |
+------------+------------+------------+----------------------------------+
| Fedora 18  |            |     X      | Ships with 1.5.1.  Some tests    |
|            |            |            | should pass.                     |
+------------+------------+------------+----------------------------------+
>>>>>>> 3cb640b1
<|MERGE_RESOLUTION|>--- conflicted
+++ resolved
@@ -1,8 +1,11 @@
-<<<<<<< HEAD
 | OS         | Python 2.7 | Python 3.3 | Notes                                |
 +------------+------------+------------+--------------------------------------+
-| Windows    |     X      |            | Python(xy) with OpenJPEG 1.5.1.      |
-|            |            |            | At least 25 tests should pass        |
+| Windows    |     X      |            | Python(xy) with OpenJPEG 1.5.1.  At  |
+|            |            |            | least 155 of 444 tests should pass.  |
++------------+------------+------------+--------------------------------------+
+| Windows    |     X      |            | Python(xy) with OpenJPEG 1.5.1 and   |
+|            |            |            | OpenJPEG svn.  At least 282 of 444   |
+|            |            |            | tests should pass.                   |
 +------------+------------+------------+--------------------------------------+
 | Mac        |     X      |            | MacPorts with both OpenJPEG 1.5.1    |
 |            |            |            | and OpenJPEG svn.  370 of 450 tests  |
@@ -23,32 +26,4 @@
 +------------+------------+------------+--------------------------------------+
 
 Pylint on entire package should be at least 0.95.
-pep8 should be pass cleanly.
-=======
-| OS         | Python 2.7 | Python 3.3 | Notes                            |
-+------------+------------+------------+----------------------------------+
-| Windows    |     X      |            | Python(xy) with OpenJPEG 1.5.1.  |
-|            |            |            | At least 155 of 444 tests should |
-+------------+------------+------------+----------------------------------+
-| Windows    |     X      |            | Python(xy) with OpenJPEG 1.5.1   |
-|            |            |            | and OpenJPEG svn.  At least 282  |
-|            |            |            | of 444 tests should pass.        |
-+------------+------------+------------+----------------------------------+
-| Mac        |     X      |            | MacPorts with both OpenJPEG 1.5.1|
-|            |            |            | and OpenJPEG svn.  Maximum number|
-|            |            |            | of tests should pass.            |
-+------------+------------+------------+----------------------------------+
-| Mac        |            |     X      | MacPorts with both OpenJPEG 1.5.1|
-|            |            |            | and OpenJPEG svn.  Maximum number|
-|            |            |            | of tests should pass.            |
-+------------+------------+------------+----------------------------------+
-| Raspberry  |     X      |            | Ships with only 1.3.  Should     |
-|            |            |            | error out gracefully.            |
-+------------+------------+------------+----------------------------------+
-| Fedora 17  |     X      |            | Ships with 1.4.  Should error out|
-|            |            |            | gracefully.                      |
-+------------+------------+------------+----------------------------------+
-| Fedora 18  |            |     X      | Ships with 1.5.1.  Some tests    |
-|            |            |            | should pass.                     |
-+------------+------------+------------+----------------------------------+
->>>>>>> 3cb640b1
+pep8 should be pass cleanly.