--- conflicted
+++ resolved
@@ -2,15 +2,10 @@
 Platforms Tested (0.7.0 release only)
 -------------------------------------
     * Linux Mint 17 / Python 3.4.0 and 2.7.6 / OpenJPEG 2.1.0 and 1.3.0
-<<<<<<< HEAD
-    * MacOS 10.6.8 / MacPorts / Python 3.4.1, 3.3.5,and 2.7.8
-    * CentOS 6.5 / Anaconda Python 3.4.1 / OpenJPEG 1.3.0
-=======
     * MacOS 10.6.8 / MacPorts Python 3.4.1, 3.3.5,and 2.7.8 / OpenJPEG 2.1.0
     * CentOS 6.5 / Anaconda Python 3.4.1 / OpenJPEG 1.3.0
     * Fedora 20 i386 / Python 2.7.5 and 3.3.2 / OpenJPEG 1.5.1
     * Windows 7 32bit / Anaconda Python 2.7.6 and 3.4.1 / OpenJPEG 2.1.0
->>>>>>> 6af4b7f0
 
 ------------
 Known Issues
