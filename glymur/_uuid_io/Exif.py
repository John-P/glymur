# -*- coding:  utf-8 -*-
"""
Handlers for Exif UUIDs.  Be nice if we would find a standard for this.
"""
import pprint
import re
import struct
import sys
import warnings
import xml.etree.cElementTree as ET

if sys.hexversion < 0x02070000:
    # pylint: disable=F0401,E0611
    from ordereddict import OrderedDict
else:
    from collections import OrderedDict

<<<<<<< HEAD
def xml(raw_data):
    """
    XMP data to be parsed as XML.
    """
    if sys.hexversion < 0x03000000:
        elt = ET.fromstring(raw_data)
    else:
        text = raw_data.decode('utf-8')
        elt = ET.fromstring(text)

    return ET.ElementTree(elt)

def tiff_header(read_buffer):
    """
    Interpret the uuid raw data as a tiff header.
=======
# The Python XMP Toolkit may be used for XMP UUIDs, but only if available and
# if the version is at least 2.0.0.
try:
    import libxmp
    if hasattr(libxmp, 'version') and re.match(r"""[2-9].\d*.\d*""",
                                               libxmp.version.VERSION):
        from libxmp import XMPMeta
        _HAS_PYTHON_XMP_TOOLKIT = True
    else:
        _HAS_PYTHON_XMP_TOOLKIT = False
except ImportError:
    _HAS_PYTHON_XMP_TOOLKIT = False

def xmp(read_buffer):
    """
    If libxmp 2.0+ is installed, use it to describe the XMP data.
    """
    if not _HAS_PYTHON_XMP_TOOLKIT:
        # If the python xmp toolkit is not available or is not advanced enough,
        # then issue a warning and just make available the raw data.
        msg = "An XMP UUID was detected, but the Python XMP Toolkit package "
        msg += "is either not available or is too old (must be at least 2.0).  "
        msg += "The UUID data field will consist only of the raw uninterpreted "
        msg += "bytes."
        warnings.warn(msg, UserWarning)
        return read_buffer

    xmp = XMPMeta()
    xmp.parse_from_str(read_buffer.decode('utf-8'), xmpmeta_wrap=False)
    return xmp

def tiff_header(read_buffer):
    """
    Interpret the UUID data as a TIFF header.
>>>>>>> c8f6aff4
    """
    # Ignore the first six bytes.
    # Next 8 should be (73, 73, 42, 8) or (77, 77, 42, 8)
    data = struct.unpack('<BB', read_buffer[6:8])
    if data[0] == 73 and data[1] == 73:
        # little endian
        endian = '<'
    elif data[0] == 77 and data[1] == 77:
        # big endian
        endian = '>'
    else:
        msg = "Bad byte order indication: {0}".format(read_buffer[6:8])
        raise RuntimeError(msg)

    _, offset = struct.unpack(endian + 'HI', read_buffer[8:14])

    # This is the 'Exif Image' portion.
    exif = _ExifImageIfd(endian, read_buffer[6:], offset)
    return exif.processed_ifd


class _Ifd(object):
    """
    Attributes
    ----------
    read_buffer : bytes
        Raw byte stream consisting of the UUID data.
    datatype2fmt : dictionary
        Class attribute, maps the TIFF enumerated datatype to the python
        datatype and data width.
    endian : str
        Either '<' for big-endian, or '>' for little-endian.
    num_tags : int
        Number of tags in the IFD.
    raw_ifd : dictionary
        Maps tag number to "mildly-interpreted" tag value.
    processed_ifd : dictionary
        Maps tag name to "mildly-interpreted" tag value.
    """
    datatype2fmt = {1: ('B', 1),
                    2: ('B', 1),
                    3: ('H', 2),
                    4: ('I', 4),
                    5: ('II', 8),
                    7: ('B', 1),
                    9: ('i', 4),
                    10: ('ii', 8)}

    def __init__(self, endian, read_buffer, offset):
        self.endian = endian
        self.read_buffer = read_buffer
        self.processed_ifd = OrderedDict()

        self.num_tags, = struct.unpack(endian + 'H',
                                       read_buffer[offset:offset + 2])

        fmt = self.endian + 'HHII' * self.num_tags
        ifd_buffer = read_buffer[offset + 2:offset + 2 + self.num_tags * 12]
        data = struct.unpack(fmt, ifd_buffer)
        self.raw_ifd = OrderedDict()
        for j, tag in enumerate(data[0::4]):
            # The offset to the tag offset/payload is the offset to the IFD
            # plus 2 bytes for the number of tags plus 12 bytes for each
            # tag entry plus 8 bytes to the offset/payload itself.
            toffp = read_buffer[offset + 10 + j * 12:offset + 10 + j * 12 + 4]
            tag_data = self.parse_tag(data[j * 4 + 1],
                                      data[j * 4 + 2],
                                      toffp)
            self.raw_ifd[tag] = tag_data

    def parse_tag(self, dtype, count, offset_buf):
        """Interpret an Exif image tag data payload.
        """
        fmt = self.datatype2fmt[dtype][0] * count
        payload_size = self.datatype2fmt[dtype][1] * count

        if payload_size <= 4:
            # Interpret the payload from the 4 bytes in the tag entry.
            target_buffer = offset_buf[:payload_size]
        else:
            # Interpret the payload at the offset specified by the 4 bytes in
            # the tag entry.
            offset, = struct.unpack(self.endian + 'I', offset_buf)
            target_buffer = self.read_buffer[offset:offset + payload_size]

        if dtype == 2:
            # ASCII
            if sys.hexversion < 0x03000000:
                payload = target_buffer.rstrip('\x00')
            else:
                payload = target_buffer.decode('utf-8').rstrip('\x00')

        else:
            payload = struct.unpack(self.endian + fmt, target_buffer)
            if dtype == 5 or dtype == 10:
                # Rational or Signed Rational.  Construct the list of values.
                rational_payload = []
                for j in range(count):
                    value = float(payload[j * 2]) / float(payload[j * 2 + 1])
                    rational_payload.append(value)
                payload = rational_payload
            if count == 1:
                # If just a single value, then return a scalar instead of a
                # tuple.
                payload = payload[0]

        return payload

    def post_process(self, tagnum2name):
        """Map the tag name instead of tag number to the tag value.
        """
        for tag, value in self.raw_ifd.items():
            try:
                tag_name = tagnum2name[tag]
            except KeyError:
                # Ok, we don't recognize this tag.  Just use the numeric id.
                msg = 'Unrecognized Exif tag "{0}".'.format(tag)
                warnings.warn(msg, UserWarning)
                tag_name = tag
            self.processed_ifd[tag_name] = value


class _ExifImageIfd(_Ifd):
    """
    Attributes
    ----------
    tagnum2name : dict
        Maps Exif image tag numbers to the tag names.
    ifd : dict
        Maps tag names to tag values.
    """
    tagnum2name = {11: 'ProcessingSoftware',
                   254: 'NewSubfileType',
                   255: 'SubfileType',
                   256: 'ImageWidth',
                   257: 'ImageLength',
                   258: 'BitsPerSample',
                   259: 'Compression',
                   262: 'PhotometricInterpretation',
                   263: 'Threshholding',
                   264: 'CellWidth',
                   265: 'CellLength',
                   266: 'FillOrder',
                   269: 'DocumentName',
                   270: 'ImageDescription',
                   271: 'Make',
                   272: 'Model',
                   273: 'StripOffsets',
                   274: 'Orientation',
                   277: 'SamplesPerPixel',
                   278: 'RowsPerStrip',
                   279: 'StripByteCounts',
                   282: 'XResolution',
                   283: 'YResolution',
                   284: 'PlanarConfiguration',
                   290: 'GrayResponseUnit',
                   291: 'GrayResponseCurve',
                   292: 'T4Options',
                   293: 'T6Options',
                   296: 'ResolutionUnit',
                   301: 'TransferFunction',
                   305: 'Software',
                   306: 'DateTime',
                   315: 'Artist',
                   316: 'HostComputer',
                   317: 'Predictor',
                   318: 'WhitePoint',
                   319: 'PrimaryChromaticities',
                   320: 'ColorMap',
                   321: 'HalftoneHints',
                   322: 'TileWidth',
                   323: 'TileLength',
                   324: 'TileOffsets',
                   325: 'TileByteCounts',
                   330: 'SubIFDs',
                   332: 'InkSet',
                   333: 'InkNames',
                   334: 'NumberOfInks',
                   336: 'DotRange',
                   337: 'TargetPrinter',
                   338: 'ExtraSamples',
                   339: 'SampleFormat',
                   340: 'SMinSampleValue',
                   341: 'SMaxSampleValue',
                   342: 'TransferRange',
                   343: 'ClipPath',
                   344: 'XClipPathUnits',
                   345: 'YClipPathUnits',
                   346: 'Indexed',
                   347: 'JPEGTables',
                   351: 'OPIProxy',
                   512: 'JPEGProc',
                   513: 'JPEGInterchangeFormat',
                   514: 'JPEGInterchangeFormatLength',
                   515: 'JPEGRestartInterval',
                   517: 'JPEGLosslessPredictors',
                   518: 'JPEGPointTransforms',
                   519: 'JPEGQTables',
                   520: 'JPEGDCTables',
                   521: 'JPEGACTables',
                   529: 'YCbCrCoefficients',
                   530: 'YCbCrSubSampling',
                   531: 'YCbCrPositioning',
                   532: 'ReferenceBlackWhite',
                   700: 'XMLPacket',
                   18246: 'Rating',
                   18249: 'RatingPercent',
                   32781: 'ImageID',
                   33421: 'CFARepeatPatternDim',
                   33422: 'CFAPattern',
                   33423: 'BatteryLevel',
                   33432: 'Copyright',
                   33434: 'ExposureTime',
                   33437: 'FNumber',
                   33723: 'IPTCNAA',
                   34377: 'ImageResources',
                   34665: 'ExifTag',
                   34675: 'InterColorProfile',
                   34850: 'ExposureProgram',
                   34852: 'SpectralSensitivity',
                   34853: 'GPSTag',
                   34855: 'ISOSpeedRatings',
                   34856: 'OECF',
                   34857: 'Interlace',
                   34858: 'TimeZoneOffset',
                   34859: 'SelfTimerMode',
                   36867: 'DateTimeOriginal',
                   37122: 'CompressedBitsPerPixel',
                   37377: 'ShutterSpeedValue',
                   37378: 'ApertureValue',
                   37379: 'BrightnessValue',
                   37380: 'ExposureBiasValue',
                   37381: 'MaxApertureValue',
                   37382: 'SubjectDistance',
                   37383: 'MeteringMode',
                   37384: 'LightSource',
                   37385: 'Flash',
                   37386: 'FocalLength',
                   37387: 'FlashEnergy',
                   37388: 'SpatialFrequencyResponse',
                   37389: 'Noise',
                   37390: 'FocalPlaneXResolution',
                   37391: 'FocalPlaneYResolution',
                   37392: 'FocalPlaneResolutionUnit',
                   37393: 'ImageNumber',
                   37394: 'SecurityClassification',
                   37395: 'ImageHistory',
                   37396: 'SubjectLocation',
                   37397: 'ExposureIndex',
                   37398: 'TIFFEPStandardID',
                   37399: 'SensingMethod',
                   40091: 'XPTitle',
                   40092: 'XPComment',
                   40093: 'XPAuthor',
                   40094: 'XPKeywords',
                   40095: 'XPSubject',
                   50341: 'PrintImageMatching',
                   50706: 'DNGVersion',
                   50707: 'DNGBackwardVersion',
                   50708: 'UniqueCameraModel',
                   50709: 'LocalizedCameraModel',
                   50710: 'CFAPlaneColor',
                   50711: 'CFALayout',
                   50712: 'LinearizationTable',
                   50713: 'BlackLevelRepeatDim',
                   50714: 'BlackLevel',
                   50715: 'BlackLevelDeltaH',
                   50716: 'BlackLevelDeltaV',
                   50717: 'WhiteLevel',
                   50718: 'DefaultScale',
                   50719: 'DefaultCropOrigin',
                   50720: 'DefaultCropSize',
                   50721: 'ColorMatrix1',
                   50722: 'ColorMatrix2',
                   50723: 'CameraCalibration1',
                   50724: 'CameraCalibration2',
                   50725: 'ReductionMatrix1',
                   50726: 'ReductionMatrix2',
                   50727: 'AnalogBalance',
                   50728: 'AsShotNeutral',
                   50729: 'AsShotWhiteXY',
                   50730: 'BaselineExposure',
                   50731: 'BaselineNoise',
                   50732: 'BaselineSharpness',
                   50733: 'BayerGreenSplit',
                   50734: 'LinearResponseLimit',
                   50735: 'CameraSerialNumber',
                   50736: 'LensInfo',
                   50737: 'ChromaBlurRadius',
                   50738: 'AntiAliasStrength',
                   50739: 'ShadowScale',
                   50740: 'DNGPrivateData',
                   50741: 'MakerNoteSafety',
                   50778: 'CalibrationIlluminant1',
                   50779: 'CalibrationIlluminant2',
                   50780: 'BestQualityScale',
                   50781: 'RawDataUniqueID',
                   50827: 'OriginalRawFileName',
                   50828: 'OriginalRawFileData',
                   50829: 'ActiveArea',
                   50830: 'MaskedAreas',
                   50831: 'AsShotICCProfile',
                   50832: 'AsShotPreProfileMatrix',
                   50833: 'CurrentICCProfile',
                   50834: 'CurrentPreProfileMatrix',
                   50879: 'ColorimetricReference',
                   50931: 'CameraCalibrationSignature',
                   50932: 'ProfileCalibrationSignature',
                   50934: 'AsShotProfileName',
                   50935: 'NoiseReductionApplied',
                   50936: 'ProfileName',
                   50937: 'ProfileHueSatMapDims',
                   50938: 'ProfileHueSatMapData1',
                   50939: 'ProfileHueSatMapData2',
                   50940: 'ProfileToneCurve',
                   50941: 'ProfileEmbedPolicy',
                   50942: 'ProfileCopyright',
                   50964: 'ForwardMatrix1',
                   50965: 'ForwardMatrix2',
                   50966: 'PreviewApplicationName',
                   50967: 'PreviewApplicationVersion',
                   50968: 'PreviewSettingsName',
                   50969: 'PreviewSettingsDigest',
                   50970: 'PreviewColorSpace',
                   50971: 'PreviewDateTime',
                   50972: 'RawImageDigest',
                   50973: 'OriginalRawFileDigest',
                   50974: 'SubTileBlockSize',
                   50975: 'RowInterleaveFactor',
                   50981: 'ProfileLookTableDims',
                   50982: 'ProfileLookTableData',
                   51008: 'OpcodeList1',
                   51009: 'OpcodeList2',
                   51022: 'OpcodeList3',
                   51041: 'NoiseProfile'}

    def __init__(self, endian, read_buffer, offset):
        _Ifd.__init__(self, endian, read_buffer, offset)
        self.post_process(self.tagnum2name)


class _ExifPhotoIfd(_Ifd):
    """Represents tags found in the Exif sub ifd.
    """
    tagnum2name = {33434: 'ExposureTime',
                   33437: 'FNumber',
                   34850: 'ExposureProgram',
                   34852: 'SpectralSensitivity',
                   34855: 'ISOSpeedRatings',
                   34856: 'OECF',
                   34864: 'SensitivityType',
                   34865: 'StandardOutputSensitivity',
                   34866: 'RecommendedExposureIndex',
                   34867: 'ISOSpeed',
                   34868: 'ISOSpeedLatitudeyyy',
                   34869: 'ISOSpeedLatitudezzz',
                   36864: 'ExifVersion',
                   36867: 'DateTimeOriginal',
                   36868: 'DateTimeDigitized',
                   37121: 'ComponentsConfiguration',
                   37122: 'CompressedBitsPerPixel',
                   37377: 'ShutterSpeedValue',
                   37378: 'ApertureValue',
                   37379: 'BrightnessValue',
                   37380: 'ExposureBiasValue',
                   37381: 'MaxApertureValue',
                   37382: 'SubjectDistance',
                   37383: 'MeteringMode',
                   37384: 'LightSource',
                   37385: 'Flash',
                   37386: 'FocalLength',
                   37396: 'SubjectArea',
                   37500: 'MakerNote',
                   37510: 'UserComment',
                   37520: 'SubSecTime',
                   37521: 'SubSecTimeOriginal',
                   37522: 'SubSecTimeDigitized',
                   40960: 'FlashpixVersion',
                   40961: 'ColorSpace',
                   40962: 'PixelXDimension',
                   40963: 'PixelYDimension',
                   40964: 'RelatedSoundFile',
                   40965: 'InteroperabilityTag',
                   41483: 'FlashEnergy',
                   41484: 'SpatialFrequencyResponse',
                   41486: 'FocalPlaneXResolution',
                   41487: 'FocalPlaneYResolution',
                   41488: 'FocalPlaneResolutionUnit',
                   41492: 'SubjectLocation',
                   41493: 'ExposureIndex',
                   41495: 'SensingMethod',
                   41728: 'FileSource',
                   41729: 'SceneType',
                   41730: 'CFAPattern',
                   41985: 'CustomRendered',
                   41986: 'ExposureMode',
                   41987: 'WhiteBalance',
                   41988: 'DigitalZoomRatio',
                   41989: 'FocalLengthIn35mmFilm',
                   41990: 'SceneCaptureType',
                   41991: 'GainControl',
                   41992: 'Contrast',
                   41993: 'Saturation',
                   41994: 'Sharpness',
                   41995: 'DeviceSettingDescription',
                   41996: 'SubjectDistanceRange',
                   42016: 'ImageUniqueID',
                   42032: 'CameraOwnerName',
                   42033: 'BodySerialNumber',
                   42034: 'LensSpecification',
                   42035: 'LensMake',
                   42036: 'LensModel',
                   42037: 'LensSerialNumber'}

    def __init__(self, endian, read_buffer, offset):
        _Ifd.__init__(self, endian, read_buffer, offset)
        self.post_process(self.tagnum2name)


class _ExifGPSInfoIfd(_Ifd):
    """Represents information found in the GPSInfo sub IFD.
    """
    tagnum2name = {0: 'GPSVersionID',
                   1: 'GPSLatitudeRef',
                   2: 'GPSLatitude',
                   3: 'GPSLongitudeRef',
                   4: 'GPSLongitude',
                   5: 'GPSAltitudeRef',
                   6: 'GPSAltitude',
                   7: 'GPSTimeStamp',
                   8: 'GPSSatellites',
                   9: 'GPSStatus',
                   10: 'GPSMeasureMode',
                   11: 'GPSDOP',
                   12: 'GPSSpeedRef',
                   13: 'GPSSpeed',
                   14: 'GPSTrackRef',
                   15: 'GPSTrack',
                   16: 'GPSImgDirectionRef',
                   17: 'GPSImgDirection',
                   18: 'GPSMapDatum',
                   19: 'GPSDestLatitudeRef',
                   20: 'GPSDestLatitude',
                   21: 'GPSDestLongitudeRef',
                   22: 'GPSDestLongitude',
                   23: 'GPSDestBearingRef',
                   24: 'GPSDestBearing',
                   25: 'GPSDestDistanceRef',
                   26: 'GPSDestDistance',
                   27: 'GPSProcessingMethod',
                   28: 'GPSAreaInformation',
                   29: 'GPSDateStamp',
                   30: 'GPSDifferential'}

    def __init__(self, endian, read_buffer, offset):
        _Ifd.__init__(self, endian, read_buffer, offset)
        self.post_process(self.tagnum2name)


class _ExifInteroperabilityIfd(_Ifd):
    """Represents tags found in the Interoperability sub IFD.
    """
    tagnum2name = {1: 'InteroperabilityIndex',
                   2: 'InteroperabilityVersion',
                   4096: 'RelatedImageFileFormat',
                   4097: 'RelatedImageWidth',
                   4098: 'RelatedImageLength'}

    def __init__(self, endian, read_buffer, offset):
        _Ifd.__init__(self, endian, read_buffer, offset)
        self.post_process(self.tagnum2name)


<|MERGE_RESOLUTION|>--- conflicted
+++ resolved
@@ -15,7 +15,6 @@
 else:
     from collections import OrderedDict
 
-<<<<<<< HEAD
 def xml(raw_data):
     """
     XMP data to be parsed as XML.
@@ -31,42 +30,6 @@
 def tiff_header(read_buffer):
     """
     Interpret the uuid raw data as a tiff header.
-=======
-# The Python XMP Toolkit may be used for XMP UUIDs, but only if available and
-# if the version is at least 2.0.0.
-try:
-    import libxmp
-    if hasattr(libxmp, 'version') and re.match(r"""[2-9].\d*.\d*""",
-                                               libxmp.version.VERSION):
-        from libxmp import XMPMeta
-        _HAS_PYTHON_XMP_TOOLKIT = True
-    else:
-        _HAS_PYTHON_XMP_TOOLKIT = False
-except ImportError:
-    _HAS_PYTHON_XMP_TOOLKIT = False
-
-def xmp(read_buffer):
-    """
-    If libxmp 2.0+ is installed, use it to describe the XMP data.
-    """
-    if not _HAS_PYTHON_XMP_TOOLKIT:
-        # If the python xmp toolkit is not available or is not advanced enough,
-        # then issue a warning and just make available the raw data.
-        msg = "An XMP UUID was detected, but the Python XMP Toolkit package "
-        msg += "is either not available or is too old (must be at least 2.0).  "
-        msg += "The UUID data field will consist only of the raw uninterpreted "
-        msg += "bytes."
-        warnings.warn(msg, UserWarning)
-        return read_buffer
-
-    xmp = XMPMeta()
-    xmp.parse_from_str(read_buffer.decode('utf-8'), xmpmeta_wrap=False)
-    return xmp
-
-def tiff_header(read_buffer):
-    """
-    Interpret the UUID data as a TIFF header.
->>>>>>> c8f6aff4
     """
     # Ignore the first six bytes.
     # Next 8 should be (73, 73, 42, 8) or (77, 77, 42, 8)
