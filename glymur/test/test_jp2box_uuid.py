--- conflicted
+++ resolved
@@ -68,20 +68,10 @@
             actual_ids = [b.box_id for b in jp2.box]
             self.assertEqual(actual_ids, expected_ids)
 
-<<<<<<< HEAD
             # The data should be an XMP packet, which gets interpreted as
             # an ElementTree.
             self.assertTrue(isinstance(jp2.box[-1].data,
                             xml.etree.ElementTree.ElementTree))
-=======
-            # The data should be an XMP packet
-            if HAS_PYTHON_XMP_TOOLKIT:
-                # when python xmp toolkit is available.
-                self.assertTrue(isinstance(jp2.box[-1].data, XMPMeta))
-            else:
-                # when python xmp toolkit is not available.
-                self.assertTrue(isinstance(jp2.box[-1].data, str))
->>>>>>> c8f6aff4
 
 class TestUUIDExif(unittest.TestCase):
     """Tests for UUIDs of Exif type."""
