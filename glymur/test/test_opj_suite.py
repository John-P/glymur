--- conflicted
+++ resolved
@@ -3336,10 +3336,6 @@
         self.assertEqual(jp2.box[2].box[1].approximation, 1)  # JPX exact
         self.assertEqual(jp2.box[2].box[1].icc_profile['Size'], 546)
         self.assertIsNone(jp2.box[2].box[1].colorspace)
-<<<<<<< HEAD
-=======
-
->>>>>>> de6984e2
 
     def test_NR_file6_dump(self):
         jfile = opj_data_file('input/conformance/file6.jp2')
@@ -3401,14 +3397,6 @@
         # File type box.
         self.assertEqual(jp2.box[1].brand, 'jp2 ')
         self.assertEqual(jp2.box[1].compatibility_list[1], 'jp2 ')
-<<<<<<< HEAD
-=======
-        self.assertEqual(jp2.box[1].minor_version, 0)
-
-        # Reader requirements talk.
-        # e-SRGB enumerated colourspace
-        #self.assertTrue(60 in jp2.box[2].standard_flag)
->>>>>>> de6984e2
 
         # Jp2 Header
         # Image header
@@ -3426,16 +3414,9 @@
         self.assertEqual(jp2.box[2].box[1].method,
                          glymur.core.RESTRICTED_ICC_PROFILE)
         self.assertEqual(jp2.box[2].box[1].precedence, 0)
-<<<<<<< HEAD
         self.assertEqual(jp2.box[2].box[1].approximation, 1)
         self.assertEqual(jp2.box[2].box[1].icc_profile['Size'], 13332)
         self.assertIsNone(jp2.box[2].box[1].colorspace)
-=======
-        self.assertEqual(jp2.box[2].box[1].approximation, 1)  # JPX exact
-        self.assertEqual(jp2.box[2].box[1].icc_profile['Size'], 13332)
-        self.assertIsNone(jp2.box[2].box[1].colorspace)
-
->>>>>>> de6984e2
 
     def test_NR_file8_dump(self):
         # One 8-bit component in a gamma 1.8 space. The colourspace is
