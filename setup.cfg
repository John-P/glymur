--- conflicted
+++ resolved
@@ -1,11 +1,6 @@
 [metadata]
-<<<<<<< HEAD
-name = glymur
-version = 0.9.7
-=======
 name = Glymur
 version = 0.9.7.post1
->>>>>>> 0829dca3
 author = 'John Evans'
 author_email = "John Evans" <john.g.evans.ne@gmail.com>
 license = 'MIT'
